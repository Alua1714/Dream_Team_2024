import pandas as pd
import numpy as np
from sklearn.model_selection import train_test_split
from sklearn.preprocessing import StandardScaler
from sklearn.ensemble import RandomForestRegressor
from lightgbm import LGBMRegressor
from sklearn.metrics import mean_squared_error, r2_score, mean_absolute_error, root_mean_squared_error
import mlflow
import mlflow.sklearn
import mlflow.lightgbm
from joblib import dump, load
import os
from datetime import datetime
from abc import ABC, abstractmethod
from typing import Dict, Tuple, List, Optional, Any
import matplotlib.pylab as plt
import time
from sklearn.model_selection import learning_curve


class BaseModel(ABC):
    """Abstract base class for all models in the framework"""
    
    @abstractmethod
    def train(self, X_train: pd.DataFrame, y_train: pd.Series) -> None:
        """Train the model"""
        pass
    
    @abstractmethod
    def predict(self, X: pd.DataFrame) -> np.ndarray:
        """Make predictions"""
        pass
    
    @abstractmethod
    def get_model_name(self) -> str:
        """Get model name for logging"""
        pass

class EnsembleLightGBMModel(BaseModel):
    """Ensemble of LightGBM models with different parameters and weighted averaging"""
    
    def __init__(self, model_configs: List[Dict[str, Any]], weights: List[float] = None):
        """
        Initialize ensemble with multiple model configurations
        
        Args:
            model_configs: List of dictionaries containing parameters for each model
            weights: List of weights for ensemble averaging. Must sum to 1.
        """
        if weights is None:
            self.weights = [1/len(model_configs)] * len(model_configs)
        else:
            if len(weights) != len(model_configs):
                raise ValueError("Number of weights must match number of models")
            if abs(sum(weights) - 1.0) > 1e-5:
                raise ValueError("Weights must sum to 1")
            self.weights = weights
            
        self.models = [LGBMRegressor(**config) for config in model_configs]
        self.feature_importances_ = None
        self.feature_name_ = None
    
    def train(self, X_train: pd.DataFrame, y_train: pd.Series) -> None:
<<<<<<< HEAD
        self.model.fit(X_train, y_train, feature_name=X_train.columns.tolist(), sample_weight=get_weights(X_train))
        y = self.model.predict(X_train)
        print(f'Difference between output trained data and target: {mean_absolute_error(y_train,y)}')
=======
        """Train all models in the ensemble"""
        self.feature_name_ = X_train.columns.tolist()
        
        print("\nTraining Ensemble Models:")
        for i, model in enumerate(self.models, 1):
            print(f"\nTraining Model {i} (Weight: {self.weights[i-1]:.2f})")
            model.fit(X_train, y_train, feature_name=self.feature_name_)
            
            # Calculate training metrics for each model
            y_pred = model.predict(X_train)
            mae = mean_absolute_error(y_train, y_pred)
            print(f'Model {i} Training MAE: ${mae:,.2f}')
        
        # Combine feature importances with weights
        self.feature_importances_ = np.zeros(len(self.feature_name_))
        for model, weight in zip(self.models, self.weights):
            self.feature_importances_ += weight * model.feature_importances_
>>>>>>> 6235c856
    
    def predict(self, X: pd.DataFrame) -> np.ndarray:
        """Make weighted predictions using all models"""
        predictions = np.zeros(len(X))
        for model, weight in zip(self.models, self.weights):
            predictions += weight * model.predict(X)
        return predictions
    
    def get_model_name(self) -> str:
        return "EnsembleLightGBM"
    
    def get_feature_importance(self) -> Dict[str, float]:
        """Get weighted feature importance across all models"""
        if self.feature_importances_ is None or self.feature_name_ is None:
            raise ValueError("Model must be trained before getting feature importance")
        return dict(zip(self.feature_name_, self.feature_importances_))

class TimeSeriesCV:
    """Time series cross-validation with expanding window"""
    
    def __init__(self, min_training_months: int = 1, forecast_months: int = 2):
        self.min_training_months = min_training_months
        self.forecast_months = forecast_months
    
    def split(self, X: pd.DataFrame, date_column: str = 'Listing.Dates.CloseDate') -> List[Tuple[np.ndarray, np.ndarray]]:
        # Convert dates if they're strings
        if isinstance(X[date_column].iloc[0], str):
            X[date_column] = pd.to_datetime(X[date_column])
        
        # Create month_year column
        X['month_year'] = X[date_column].dt.to_period('M')
        
        # Get sorted unique months
        unique_months = sorted(X['month_year'].unique())
        n_months = len(unique_months)
        
        print(f"Total number of months: {n_months}")
        print(f"Min training months: {self.min_training_months}")
        print(f"Forecast months: {self.forecast_months}")
        
        if n_months < self.min_training_months + self.forecast_months:
            raise ValueError("Not enough months in the dataset")
        
        splits = []
        for i in range(self.min_training_months, n_months - self.forecast_months + 1):
            train_months = unique_months[:i]
            val_months = unique_months[i:i + self.forecast_months]
            
            # Get boolean masks for train and validation sets
            train_mask = X['month_year'].isin(train_months)
            val_mask = X['month_year'].isin(val_months)
            
            # Convert boolean masks to integer indices
            train_idx = np.where(train_mask)[0]
            val_idx = np.where(val_mask)[0]
            
            print(f"\nFold {len(splits)}:")
            print(f"Train months: {train_months[0]} to {train_months[-1]}")
            print(f"Val months: {val_months[0]} to {val_months[-1]}")
            print(f"Train indices range: {train_idx.min()} to {train_idx.max()}")
            print(f"Val indices range: {val_idx.min()} to {val_idx.max()}")
            print(f"X shape: {X.shape}")
            
            # Verify indices are within bounds
            if train_idx.max() >= len(X) or val_idx.max() >= len(X):
                print("Warning: Indices out of bounds detected!")
                continue
            
            splits.append((train_idx, val_idx))
        
        if not splits:
            raise ValueError("No valid splits were generated!")
            
        return splits

class ModelPersistence:
    """Handle model saving and loading"""
    
    def __init__(self, base_dir: str = 'models'):
        self.base_dir = base_dir
        os.makedirs(base_dir, exist_ok=True)
    
    def save_model(self, model: BaseModel, scaler: Optional[StandardScaler] = None, 
                  metrics: Optional[Dict] = None) -> str:
        timestamp = datetime.now().strftime("%Y%m%d_%H%M%S")
        model_dir = os.path.join(self.base_dir, model.get_model_name(), timestamp)
        os.makedirs(model_dir, exist_ok=True)
        
        # Save model
        dump(model, os.path.join(model_dir, 'model.joblib'), protocol=4)
        
        if scaler is not None:
            dump(scaler, os.path.join(model_dir, 'scaler.joblib'))
        
        if metrics is not None:
            dump(metrics, os.path.join(model_dir, 'metrics.joblib'))
        
        return timestamp
    
    def load_model(self, model_name: str, timestamp: str) -> Tuple[BaseModel, Optional[StandardScaler], Optional[Dict]]:
        model_dir = os.path.join(self.base_dir, model_name, timestamp)
        
        model = load(os.path.join(model_dir, 'model.joblib'))
        
        scaler = None
        scaler_path = os.path.join(model_dir, 'scaler.joblib')
        if os.path.exists(scaler_path):
            scaler = load(scaler_path)
        
        metrics = None
        metrics_path = os.path.join(model_dir, 'metrics.joblib')
        if os.path.exists(metrics_path):
            metrics = load(metrics_path)
        
        return model, scaler, metrics

class ModelEvaluator:
    """Handle model evaluation and metrics calculation"""
    
    @staticmethod
    def calculate_metrics(y_true: np.ndarray, y_pred: np.ndarray) -> Dict[str, float]:
        return {
            'rmse': np.sqrt(mean_squared_error(y_true, y_pred)),
            'mae': mean_absolute_error(y_true, y_pred),
            'r2': r2_score(y_true, y_pred)
        }
    
    @staticmethod
    def evaluate_single_prediction(X: pd.DataFrame, y: pd.Series, model: BaseModel, 
                                 sample_index: int = 0) -> Dict:
        
        sample = X.iloc[sample_index:sample_index+1]
        actual_value = y.iloc[sample_index]
        
        prediction = model.predict(sample)[0]
        error = prediction - actual_value
        percentage_error = (error / actual_value) * 100
        
        return {
            'prediction': prediction,
            'actual': actual_value,
            'error': error,
            'percentage_error': percentage_error
        }

def get_weights(df):
    df['Listing.Dates.CloseDate'] = pd.to_datetime(df['Listing.Dates.CloseDate'])
    min_date = df['Listing.Dates.CloseDate'].min()
    max_date = df['Listing.Dates.CloseDate'].max()
    max_value = 10000
    # Convert to days since minimum date and normalize to 0-max_value range
    normalized_time_max = (df['Listing.Dates.CloseDate'] - min_date).dt.total_seconds() * max_value / \
                        (max_date - min_date).total_seconds()
    normalized_times = (df['Listing.Dates.CloseDate'] - min_date).dt.total_seconds() / (max_date - min_date).dt.total_seconds()
    decay_factor = 0.1
    weights = np.exp(decay_factor *normalized_times)
    return weights

class HousePricePredictor:
    """Main class for house price prediction workflow"""
    
    def __init__(self, model: BaseModel, experiment_name: str = "house_price_prediction"):
        self.model = model
        self.persistence = ModelPersistence()
        self.evaluator = ModelEvaluator()
        self.cv = TimeSeriesCV()
        
        # Set up MLflow tracking
        mlflow_dir = os.path.abspath("mlruns")
        if not os.path.exists(mlflow_dir):
            os.makedirs(mlflow_dir)
            
        # Set the tracking URI to the absolute path
        mlflow.set_tracking_uri(f"file:{mlflow_dir}")
        
        # Get or create experiment
        experiment = mlflow.get_experiment_by_name(experiment_name)
        if experiment is None:
            experiment_id = mlflow.create_experiment(
                experiment_name,
                artifact_location=os.path.join(mlflow_dir, experiment_name)
            )
        else:
            experiment_id = experiment.experiment_id
            
        mlflow.set_experiment(experiment_name)
        
        print(f"\nMLflow Configuration:")
        print(f"Tracking URI: {mlflow.get_tracking_uri()}")
        print(f"Experiment Name: {experiment_name}")
        print(f"Experiment ID: {experiment_id}")

    def create_engineered_features(self, df):
        df['Polar2'] = pow(df['Polar.Theta'], 2)
        df['Polar3'] = pow(df['Polar.R'], 4)

        # Area ratios
        df['living_to_lot_ratio'] = np.log( df['Structure.LivingArea'] / df['Characteristics.LotSizeSquareFeet'])
        df['below_grade_ratio'] = np.log(df['Structure.BelowGradeFinishedArea'] / df['Structure.LivingArea'])
        
        # Bathroom features
        df['total_bathrooms'] = df['Structure.BathroomsFull'] + 0.5 * df['Structure.BathroomsHalf']
        df['bathroom_density'] = df['total_bathrooms'] / df['Structure.LivingArea']
        
        # Age features
        current_year = 2024
        df['property_age'] = current_year - df['Structure.YearBuilt']
        df['age_bracket'] = pd.cut(df['property_age'], 
                                bins=[0, 10, 20, 30, 40, 50, float('inf')],
                                labels=['0-10', '11-20', '21-30', '31-40', '41-50', '50+'])
        
        # Room metrics
        df['room_density'] = df['Structure.Rooms.RoomsTotal'] / df['Structure.LivingArea']
        df['bedroom_ratio'] = df['Structure.BedroomsTotal'] / df['Structure.Rooms.RoomsTotal']
        
        # Quality scores
        df['interior_quality'] = df[[col for col in df.columns if 'interior' in col.lower()]].mean(axis=1)

    
        return df

    def prepare_data(self, data_path: str) -> Tuple[pd.DataFrame, pd.DataFrame, pd.Series, pd.Series]:
        """Load and preprocess data"""
        df = pd.read_csv(data_path)
        df = self.create_engineered_features(df)

        # top_feat = ['one_hot_Appliances.WineCooler', 'one_hot_ParkingFeatures.ParkingPad', 'one_hot_ParkingFeatures.ElectricVehicleChargingStations', 'one_hot_Appliances.WaterSoftener', 'one_hot_FireplaceFeatures.Bedroom', 'one_hot_View.CreekStream', 'one_hot_OtherStructures.Storage', 'one_hot_Heating.Oil', 'one_hot_LaundryFeatures.CommonArea', 'one_hot_Office', 'one_hot_Levels.OneAndOneHalf', 'one_hot_AssociationAmenities.Barbecue', 'one_hot_OtherStructures.Barns', 'one_hot_golf_course_lot', 'one_hot_infill_lot', 'one_hot_other', 'one_hot_forest_preserve_adjacent', 'one_hot_View.Mountains', 'one_hot_partial_fencing', 'one_hot_creek', 'one_hot_OtherStructures.PoolHouse', 'one_hot_Heating.Propane', 'one_hot_AssociationAmenities.BasketballCourt', 'one_hot_PoolFeatures.AboveGround', 'one_hot_Heating.Ductless', 'one_hot_Appliances.GasWaterHeater', 'one_hot_InteriorOrRoomFeatures.Chandelier', 'one_hot_dual', 'one_hot_total', 'one_hot_window/wall_units_-_2', 'one_hot_rtail', 'one_hot_indus', 'one_hot_chillers', 'one_hot_reverse_cycle', 'one_hot_power_roof_vents', 'one_hot_office_only', 'one_hot_pud', 'one_hot_ceiling_fan(s)', 'one_hot_exhaust_fan', 'one_hot_electric', 'one_hot_ParkingFeatures.Basement', 'one_hot_window/wall_unit_-_1', 'one_hot_wall_sleeve', 'one_hot_window_unit(s)', 'one_hot_high_efficiency_(seer_14+)', 'one_hot_Storage', 'one_hot_ExteriorFeatures.Balcony', 'one_hot_views', 'one_hot_business_opportunity', 'one_hot_wooded', 'one_hot_heat_pump', 'one_hot_partial', 'one_hot_air_curtain', 'one_hot_roof_turbine(s)', 'one_hot_dimensions_to_center_of_road', 'one_hot_window/wall_units_-_3+', 'one_hot_gas', 'one_hot_manuf', 'one_hot_lnc', 'one_hot_offic', 'one_hot_commr', 'one_hot_pmd', 'one_hot_wrhse', 'one_hot_ConstructionMaterials.BoardAndBattenSiding', 'one_hot_pasture', 'one_hot_AssociationAmenities.Storage', 'one_hot_CommunityFeatures.Curbs', 'one_hot_Flooring.Stone', 'one_hot_pie_shaped_lot', 'one_hot_AssociationAmenities.Playground', 'one_hot_backs_to_public_grnd', 'one_hot_level', 'one_hot_Basement.Concrete', 'one_hot_Flooring.Tile', 'one_hot_AssociationAmenities.Laundry', 'one_hot_backs_to_open_grnd', 'one_hot_woven_wire_fence', 'one_hot_nature_preserve_adjacent', 'one_hot_Flooring.Marble', 'one_hot_PatioAndPorchFeatures.Porch', 'one_hot_channel_front', 'one_hot_CommunityFeatures.Golf', 'one_hot_Flooring.Concrete', 'one_hot_InteriorOrRoomFeatures.DryBar', 'one_hot_river_front', 'one_hot_Heating.SpaceHeater', 'one_hot_View.Neighborhood', 'one_hot_Fencing.BackYard', 'one_hot_fenced_yard', 'one_hot_wood_fence', 'one_hot_AssociationAmenities.GameRoom', 'one_hot_LaundryFeatures.GasDryerHookup', 'one_hot_FireplaceFeatures.Kitchen', 'one_hot_Roof.Metal', 'one_hot_OtherStructures.Workshop', 'one_hot_Roof.Tile', 'one_hot_ConstructionMaterials.Stone', 'one_hot_CommunityFeatures.Sidewalks', 'one_hot_FrontageType.Lakefront', 'one_hot_dock', 'one_hot_stream(s)', 'one_hot_AssociationAmenities.ShuffleboardCourt', 'one_hot_Appliances.WaterHeater', 'one_hot_AssociationAmenities.SportCourt', 'one_hot_backs_to_trees/woods', 'one_hot_FrontageType.Oceanfront', 'one_hot_ExteriorFeatures.Storage', 'one_hot_Heating.Electric', 'one_hot_ParkingFeatures.DetachedCarport', 'one_hot_Heating.Ceiling', 'one_hot_Basement.Unfinished', 'one_hot_WaterfrontFeatures.OceanFront', 'one_hot_spring(s)', 'one_hot_CommunityFeatures.StreetLights', 'one_hot_View.TreesWoods', 'one_hot_WaterfrontFeatures.Pond', 'one_hot_pond(s)', 'one_hot_Roof.Wood', 'one_hot_View.Lake', 'one_hot_sloped', 'one_hot_rear_of_lot', 'one_hot_adjoins_government_land', 'one_hot_LaundryFeatures.InKitchen', 'one_hot_View.Rural', 'one_hot_ExteriorFeatures.Barbecue', 'one_hot_ExteriorFeatures.Playground', 'one_hot_AssociationAmenities.FitnessCenter', 'one_hot_PoolFeatures.Community', 'one_hot_legal_non-conforming', 'one_hot_ExteriorFeatures.BuiltInBarbecue', 'one_hot_ExerciseRoom', 'one_hot_ExteriorFeatures.PrivateYard', 'one_hot_Roof.Slate', 'one_hot_chain_link_fence', 'one_hot_irregular_lot', 'one_hot_InteriorOrRoomFeatures.WetBar', 'one_hot_electric_fence', 'one_hot_DoorFeatures.FrenchDoors', 'one_hot_multi', 'one_hot_Balcony', 'one_hot_Appliances.Microwave', 'one_hot_Heating.Baseboard', 'one_hot_Appliances.Range', 'one_hot_FloorPlan', 'one_hot_AssociationAmenities.IndoorPool', 'one_hot_OtherStructures.Stables', 'one_hot_outdoor_lighting', 'one_hot_Attic', 'one_hot_Fence', 'one_hot_mature_trees', 'one_hot_Appliances.GasCooktop', 'one_hot_View', 'one_hot_Patio', 'one_hot_Bar', 'one_hot_sidewalks', 'one_hot_LaundryFeatures.InGarage', 'one_hot_water_rights', 'one_hot_InteriorOrRoomFeatures.BeamedCeilings', 'one_hot_FireplaceFeatures.DiningRoom', 'one_hot_Hallway', 'one_hot_AssociationAmenities.Pool', 'one_hot_corner_lot', 'one_hot_Appliances.RangeHood', 'one_hot_AerialView', 'one_hot_Appliances.Cooktop', 'one_hot_PatioAndPorchFeatures.Patio', 'one_hot_agric', 'one_hot_Flooring.Terrazzo', 'one_hot_InteriorOrRoomFeatures.CofferedCeilings', 'one_hot_Flooring.Brick', 'one_hot_SpaFeatures.Private', 'one_hot_LaundryFeatures.InBasement', 'one_hot_LaundryFeatures.LaundryRoom', 'one_hot_FireplaceFeatures.LivingRoom', 'one_hot_Appliances.Washer', 'one_hot_Appliances.WasherDryerStacked', 'one_hot_SecurityFeatures.SmokeDetectors', 'one_hot_Heating.Fireplaces', 'one_hot_Appliances.WasherDryer', 'one_hot_WalkInClosets', 'one_hot_Appliances.Refrigerator', 'one_hot_ExteriorFeatures.Dock', 'one_hot_AssociationAmenities.Elevators', 'one_hot_InteriorOrRoomFeatures.TrackLighting', 'one_hot_chain_of_lakes_frontage', 'one_hot_LaundryFeatures.LaundryCloset', 'one_hot_ExteriorFeatures.FirePit', 'one_hot_ExteriorFeatures.Awnings', 'one_hot_Appliances.DoubleOven', 'one_hot_View.Skyline', 'one_hot_FireplaceFeatures.Outside', 'one_hot_LaundryFeatures.Sink', 'one_hot_FireplaceFeatures.RaisedHearth', 'one_hot_InteriorOrRoomFeatures.Bar', 'one_hot_central_individual', 'one_hot_InteriorOrRoomFeatures.WalkInClosets', 'one_hot_Appliances.GasRange', 'one_hot_PoolFeatures.InGround', 'one_hot_Flooring.Hardwood', 'one_hot_ParkingFeatures.Attached', 'one_hot_InteriorOrRoomFeatures.CrownMolding', 'one_hot_landscaped', 'one_hot_Levels.Two', 'one_hot_Electric.Generator', 'one_hot_Gym', 'one_hot_WineCellar', 'one_hot_Appliances.Oven', 'one_hot_Other', 'one_hot_waterfront', 'one_hot_LaundryFeatures.ElectricDryerHookup', 'one_hot_Community', 'one_hot_Appliances.IceMaker', 'one_hot_Flooring.Carpet', 'one_hot_commercial_lease', 'one_hot_Stable', 'one_hot_farm', 'one_hot_WaterfrontFeatures.Creek', 'one_hot_OtherStructures.OutdoorKitchen', 'one_hot_park_adjacent', 'one_hot_water_view', 'one_hot_geothermal', 'one_hot_Kitchen', 'one_hot_InteriorOrRoomFeatures.StoneCounters', 'one_hot_View.Water', 'one_hot_Yard', 'one_hot_none', 'one_hot_ExteriorFeatures.OutdoorKitchen', 'one_hot_SecurityFeatures.FireSprinklerSystem', 'one_hot_InteriorOrRoomFeatures.BreakfastBar', 'one_hot_paddock', 'one_hot_InteriorOrRoomFeatures.DoubleVanity', 'one_hot_PatioAndPorchFeatures.FrontPorch', 'one_hot_singl', 'one_hot_Pool', 'one_hot_Appliances.Dishwasher', 'one_hot_lake_access', 'one_hot_WaterfrontFeatures.BeachFront', 'one_hot_PoolFeatures.Indoor', 'one_hot_SpaFeatures.InGround', 'one_hot_ParkingFeatures.Garage', 'one_hot_lake_front', 'ImageData.c1c6.summary.kitchen', 'one_hot_Appliances.BuiltInRefrigerator', 'one_hot_SunRoom', 'one_hot_Lobby', 'one_hot_zoned', 'one_hot_View.Pool', 'one_hot_InteriorOrRoomFeatures.BuiltInFeatures', 'one_hot_central_air', 'one_hot_Appliances.StainlessSteelAppliances', 'one_hot_Cooling.CeilingFans', 'one_hot_residential', 'Structure.NewConstructionYN', 'one_hot_space_pac', 'one_hot_MudRoom', 'day_sin', 'age_bracket', 'one_hot_manufactured_in_park', 'day_cos', 'one_hot_common_grounds', 'one_hot_commercial_sale', 'ImageData.style.stories.summary.label', 'one_hot_beach', 'one_hot_horses_allowed', 'month_sin', 'ImageData.c1c6.summary.exterior', 'ImageData.c1c6.summary.bathroom', 'one_hot_View.City', 'Structure.YearBuilt', 'month_cos', 'ImageData.c1c6.summary.property', 'ImageData.c1c6.summary.interior', 'below_grade_ratio', 'one_hot_residential_income', 'Structure.BedroomsTotal', 'bedroom_ratio', 'living_to_lot_ratio', 'ImageData.q1q6.summary.bathroom', 'ImageData.q1q6.summary.exterior', 'interior_quality', 'Structure.BelowGradeUnfinishedArea', 'Structure.Rooms.RoomsTotal', 'ImageData.q1q6.summary.interior', 'Structure.BathroomsHalf', 'Structure.BelowGradeFinishedArea', 'ImageData.q1q6.summary.kitchen', 'Structure.BathroomsFull', 'Structure.GarageSpaces', 'room_density', 'bathroom_density', 'Structure.FireplacesTotal', 'Structure.LivingArea', 'property_age', 'ImageData.q1q6.summary.property', 'Polar.Theta', 'Polar2', 'Characteristics.LotSizeSquareFeet', 'total_bathrooms', 'Listing.Price.ClosePrice', 'Listing.Dates.CloseDate']

        print(f'Columns input file: {df.iloc[0]}')
        
        # Convert date column to datetime
        df['Listing.Dates.CloseDate'] = pd.to_datetime(df['Listing.Dates.CloseDate'])

        X = df.drop(columns=['Listing.Price.ClosePrice'])

        y = df['Listing.Price.ClosePrice']

        print(f'Columns input file after transf: {len(X.iloc[0])}')

        return train_test_split(X, y, test_size=0.2, random_state=42)

    def train_and_evaluate(self, X: pd.DataFrame, y: pd.Series) -> Dict:
        """Train model with time series CV and log results with console output"""
        results = {'fold_metrics': [], 'predictions': []}
        
        print("\n" + "="*50)
        print("Starting Training and Evaluation")
        print("="*50)
        
        with mlflow.start_run(run_name=f"training_{self.model.get_model_name()}"):
            splits = self.cv.split(X)
            print(f"\nNumber of splits generated: {len(splits)}")
            
            # Initialize aggregate metrics
            total_metrics = {
                'rmse': [],
                'mae': [],
                'r2': []
            }
            
            for fold, (train_idx, val_idx) in enumerate(splits):
                print(f"\nFold {fold + 1}/{len(splits)}")
                print("-"*30)
                
                # Prepare fold data
                X_train_fold = X.iloc[train_idx].copy()
                X_val_fold = X.iloc[val_idx].copy()
                y_train_fold = y.iloc[train_idx]
                y_val_fold = y.iloc[val_idx]
                
                # Drop date columns
                date_cols = ['Listing.Dates.CloseDate', 'month_year']
                X_train_fold = X_train_fold.drop(columns=[col for col in date_cols if col in X_train_fold.columns])
                X_val_fold = X_val_fold.drop(columns=[col for col in date_cols if col in X_val_fold.columns])
                
                print(f"Training samples: {len(X_train_fold)}")
                print(f"Validation samples: {len(X_val_fold)}")
                
                # Train and predict
                self.model.train(X_train_fold, y_train_fold)
                val_pred = self.model.predict(X_val_fold)
                
                # Calculate metrics
                metrics = self.evaluator.calculate_metrics(y_val_fold, val_pred)
                metrics['fold'] = fold
                
                # Print fold metrics
                print("\nFold Metrics:")
                print(f"RMSE: ${metrics['rmse']:,.2f}")
                print(f"MAE:  ${metrics['mae']:,.2f}")
                print(f"R2:   {metrics['r2']:.4f}")
                
                # Accumulate metrics for averaging
                for metric_name in ['rmse', 'mae', 'r2']:
                    total_metrics[metric_name].append(metrics[metric_name])
                
                # Log fold metrics to MLflow
                try:
                    mlflow.log_metrics({
                        f"fold_{fold}_rmse": metrics['rmse'],
                        f"fold_{fold}_mae": metrics['mae'],
                        f"fold_{fold}_r2": metrics['r2']
                    })
                except Exception as e:
                    print(f"Warning: Failed to log metrics to MLflow: {str(e)}")
                
                results['fold_metrics'].append(metrics)
                results['predictions'].append({
                    'fold': fold,
                    'true_values': y_val_fold.tolist(),
                    'predictions': val_pred.tolist()
                })

            
            # Calculate and print average metrics
            avg_metrics = {
                metric: np.mean(values) for metric, values in total_metrics.items()
            }
            
            print("\n" + "="*50)
            print("Average Metrics Across All Folds:")
            print("="*50)
            print(f"Average RMSE: ${avg_metrics['rmse']:,.2f}")
            print(f"Average MAE:  ${avg_metrics['mae']:,.2f}")
            print(f"Average R2:   {avg_metrics['r2']:.4f}")
            
            # Print metric ranges
            print("\nMetric Ranges:")
            for metric in ['rmse', 'mae', 'r2']:
                min_val = min(total_metrics[metric])
                max_val = max(total_metrics[metric])
                if metric in ['rmse', 'mae']:
                    print(f"{metric.upper()}: ${min_val:,.2f} to ${max_val:,.2f}")
                else:
                    print(f"{metric.upper()}: {min_val:.4f} to {max_val:.4f}")
            
            # Try to log average metrics to MLflow
            try:
                mlflow.log_metrics({
                    f"avg_{metric}": value for metric, value in avg_metrics.items()
                })
            except Exception as e:
                print(f"Warning: Failed to log average metrics to MLflow: {str(e)}")
        
        return results
    


    def show_rellevant_features(self, data):
        categories = list(data.keys())
        values = list(data.values())

        # Sort data by values for better visualization
        sorted_indices = np.argsort(values)
        categories = [categories[i] for i in sorted_indices[-500:-1]]
        values = [values[i] for i in sorted_indices[-500:-1]]

    
        # Create the plot
        plt.figure(figsize=(10, len(categories) * 0.3))  # Adjust height for better fit
        plt.barh(categories, values, color="skyblue")
        plt.xlabel("Values")
        plt.title("Horizontal Bar Chart")
        plt.tight_layout()

        # Save the plot
        plot_path = "horizontal_barchart.png"
        plt.savefig(plot_path)
        plt.close()

        mlflow.log_artifact(plot_path)
        print(f"Bar chart logged as artifact: {plot_path}")


def create_engineered_features(df):
    df['Polar2'] = pow(df['Polar.Theta'], 2)
    df['Polar3'] = pow(df['Polar.R'], 4)

    # Area ratios
    df['living_to_lot_ratio'] = np.log( df['Structure.LivingArea'] / df['Characteristics.LotSizeSquareFeet'])
    df['below_grade_ratio'] = np.log(df['Structure.BelowGradeFinishedArea'] / df['Structure.LivingArea'])
    
    # Bathroom features
    df['total_bathrooms'] = df['Structure.BathroomsFull'] + 0.5 * df['Structure.BathroomsHalf']
    df['bathroom_density'] = df['total_bathrooms'] / df['Structure.LivingArea']
    
    # Age features
    current_year = 2024
    df['property_age'] = current_year - df['Structure.YearBuilt']
    df['age_bracket'] = pd.cut(df['property_age'], 
                            bins=[0, 10, 20, 30, 40, 50, float('inf')],
                            labels=['0-10', '11-20', '21-30', '31-40', '41-50', '50+'])
    
    # Room metrics
    df['room_density'] = df['Structure.Rooms.RoomsTotal'] / df['Structure.LivingArea']
    df['bedroom_ratio'] = df['Structure.BedroomsTotal'] / df['Structure.Rooms.RoomsTotal']
    
    # Quality scores
    df['interior_quality'] = df[[col for col in df.columns if 'interior' in col.lower()]].mean(axis=1)

    return df



def generate_predictions_file(
    model,                    # Your trained LightGBM model
    validation_df,           # Validation DataFrame without target
    lookup_df,
    id_column='Listing.ListingId', # Name of your ID column
    output_path='predictions.csv',  # Where to save the predictions
    feature_columns=None, 
    ):
    try:
        # Make a copy to avoid modifying the original dataframe
        val_df = validation_df.copy()
        val_df = create_engineered_features(val_df)
        val_df = val_df.drop(columns=['Listing.Price.ClosePrice', 'Listing.Dates.CloseDate'])
        
        # Generate predictions
        predictions = model.predict(val_df)
        
        # Create output dataframe
        output_df = pd.DataFrame({
            'ID': lookup_df[id_column],
            'predicted_price': predictions
        })
        
        # Sort by ID
        output_df = output_df.sort_values('ID')
        
        # Save to CSV
        output_df.to_csv(output_path, index=False)
        
        print(f"Predictions saved to {output_path}")
        print(f"Number of predictions: {len(predictions)}")
        print("\nPreview of predictions:")
        print(output_df.head())
        print("\nSummary statistics:")
        print(output_df['predicted_price'].describe())
        
        return output_df
        
    except Exception as e:
        print(f"Error generating predictions: {str(e)}")
        raise


def get_ensemble_configs():
    # Model 1: Focused on deep relationships with more trees and depth
    deep_model_params = {
        "n_estimators": 200,
        "max_depth": 12,
        "num_leaves": 100,
        "learning_rate": 0.05,
        "min_child_samples": 20,
        "min_split_gain": 0.05,
        "subsample": 0.8,
        "colsample_bytree": 0.8,
        "random_state": 42,
        "verbose": -1
    }
    
    # Model 2: Focused on preventing overfitting with regularization
    robust_model_params = {
        "n_estimators": 150,
        "max_depth": 8,
        "num_leaves": 50,
        "learning_rate": 0.1,
        "min_child_samples": 30,
        "min_split_gain": 0.1,
        "reg_alpha": 0.1,
        "reg_lambda": 0.1,
        "subsample": 0.7,
        "colsample_bytree": 0.7,
        "random_state": 43,
        "verbose": -1
    }
    
    # Model 3: Focused on local patterns with smaller trees but more of them
    local_model_params = {
        "n_estimators": 300,
        "max_depth": 6,
        "num_leaves": 32,
        "learning_rate": 0.03,
        "min_child_samples": 10,
        "min_split_gain": 0.01,
        "subsample": 0.9,
        "colsample_bytree": 0.9,
        "random_state": 44,
        "verbose": -1
    }
    
    return [deep_model_params, robust_model_params, local_model_params]

def get_ensemble_weights():
    return [0.4, 0.3, 0.3]  # Giving slightly more weight to the deep model


def main():
    # Clear existing mlruns directory if it exists (optional, remove if you want to keep history)

    mlruns_dir = "mlruns"
    if not os.path.exists(mlruns_dir):
        os.makedirs(mlruns_dir)

    parent_dir = os.path.abspath(os.path.join(os.getcwd(), 'dataset'))
    train_file = os.path.abspath(os.path.join(parent_dir, 'df_train.csv'))
    
    model_configs = get_ensemble_configs()
    weights = get_ensemble_weights()
    model = EnsembleLightGBMModel(model_configs, weights)

    # Initialize predictor with experiment name
    predictor = HousePricePredictor(model, "house_price_experiment")
    predictor.cv = TimeSeriesCV(min_training_months=3, forecast_months=1)
    
    # Print starting message
    print("\nStarting House Price Prediction with Ensemble Model")
    print("="*50)
    print("Ensemble Configuration:")
    for i, config in enumerate(model_configs, 1):
        print(f"\nModel {i} Parameters (Weight: {weights[i-1]:.2f}):")
        for param, value in config.items():
            print(f"{param}: {value}")
    # Prepare data
    X_train, X_test, y_train, y_test = predictor.prepare_data(train_file)
    
    print("\nData Shapes:")
    print(f"X_train: {X_train.shape}")
    print(f"X_test: {X_test.shape}")
    print(f"y_train: {y_train.shape}")
    print(f"y_test: {y_test.shape}")
    
    # Train and evaluate
    results = predictor.train_and_evaluate(X_train, y_train)

    predictor.persistence.save_model(model)

    predictor.show_rellevant_features(model.get_feature_importance())

    print("\nMLflow UI can be started with:")
    print("mlflow ui --backend-store-uri file:./mlruns")
    validation_df = pd.read_csv('./dataset/df_test.csv')
    id_df = pd.read_csv('./dataset/test_modified.csv', low_memory=False)

    generate_predictions_file(model, validation_df, id_df)

if __name__ == "__main__":
    main()<|MERGE_RESOLUTION|>--- conflicted
+++ resolved
@@ -61,11 +61,6 @@
         self.feature_name_ = None
     
     def train(self, X_train: pd.DataFrame, y_train: pd.Series) -> None:
-<<<<<<< HEAD
-        self.model.fit(X_train, y_train, feature_name=X_train.columns.tolist(), sample_weight=get_weights(X_train))
-        y = self.model.predict(X_train)
-        print(f'Difference between output trained data and target: {mean_absolute_error(y_train,y)}')
-=======
         """Train all models in the ensemble"""
         self.feature_name_ = X_train.columns.tolist()
         
@@ -83,7 +78,6 @@
         self.feature_importances_ = np.zeros(len(self.feature_name_))
         for model, weight in zip(self.models, self.weights):
             self.feature_importances_ += weight * model.feature_importances_
->>>>>>> 6235c856
     
     def predict(self, X: pd.DataFrame) -> np.ndarray:
         """Make weighted predictions using all models"""
